/* GameData.cs - C's Utils
 * 
 * Stores arbitrary data persistently in multiple sections, based on Unity's PlayerPrefs
 * 
 * 
 * Creation Date: 26/12/2023
 * Authors: C137
 * Original: C137
 * 
 * Edited By: C137
 * 
 * Changes: 
 *      [26/12/2023] - Initial implementation (C137)
 *      [01/01/2024] - Added an event that is raised when the value of a data is updated (C137)
 *      [03/01/2024] - Data sectioning is now supported (C137)
 *                   - Methods and fields are now static for ease of access (C137)
 *                   
 *      [04/01/2024] - Added TryGet<T>() support (C137)
 *                   - Updated default execution order (C137)
 *      
 *      [05/01/2024] - Added data removal support (C137)
 *                   - Added missing namespace (C137)
 *                   - Updated execution order for editor data saving support (C137)
 *                   
 *      [19/07/2024] - Fixed unhandled exception at creation (C137)
 *                   - Improved clash checks (C137)
 *                   - Clash check is now done everytime data sections are modified (C137)
 *                   
 *      [22/07/2024] - Proper singleton implementation (C137)
 *      [22/11/2024] - Improved clash handling (C137)
 *                   - Fixed NullReferenceException on awake (C137)
 *                   - Added verbosity to clashing errors (C137)
 *                   - Singleton values are now properly set in the editor (C137)
 *
 *      [23/11/2024] - Added support for saving scriptable objects (C137)
 *                   - Fixed TryGet() throwing errors (C137)
 *                   - Added support for data obfuscation (C137)
 *
 *      [24/11/2024] - Fixed typo in a field name (C137)
<<<<<<< HEAD
 *      [27/11/2024] - Improved logging of clashing sections (C137)
=======
 *      [27/11/2024] - Support for loading classes & structs (C137)
 *                   - Fixed saving lists & arrays (C137)
>>>>>>> 53d4cb65
 * 
 */

using CsUtils.Systems.Logging;
using System;
using System.Collections;
using System.Collections.Generic;
using System.Diagnostics;
using System.Linq;
using Newtonsoft.Json.Linq;
using Unity.Plastic.Newtonsoft.Json;
using UnityEngine;

namespace CsUtils.Systems.DataSaving
{
    [UnityEngine.DefaultExecutionOrder(-20), UnityEngine.ExecuteAlways]
    public class GameData : MonoBehaviour
    {
        /// <summary>
        /// The different sections in which data is saved
        /// </summary>
        public List<DataSectionSo> dataSections = new();

        /// <summary>
        /// The actual sections in which data is stored
        /// </summary>
        public static Dictionary<string, PersistentData> persistentDataSections = new();

        /// <summary>
        /// The default obfuscator logic to use for all data sections
        /// </summary>
        public DataObfuscatorSo defaultObfuscator;
        
        /// <summary>
        /// Event raised when the value of a persistent data from the default data section is updated
        /// </summary>
        public static event PersistentData.DataUpdated onDataUpdated
        {
            add => persistentDataSections["default"].onDataUpdated += value;
            remove => persistentDataSections["default"].onDataUpdated -= value;
        }

        void Awake()
        {
            Singleton.Create(this);

            SetupDataSections();
        }
        
        private void Update()
        {
            // Recreate singleton in case assemblies were recompiled
            if(!Application.isPlaying)
                Singleton.Create(this);
        }

        //Properly setups the data sections and handles clashing
        void SetupDataSections()
        {
            //Add the base path data saving path as the default one
            persistentDataSections.Clear();

            Singleton.TryGet(out CsSettings csSettings);
            
            if (csSettings != null)
                persistentDataSections.Add("default", new PersistentData(csSettings.dataSavingFilePath, dataObfuscator: defaultObfuscator));
            else
                StaticUtils.AutoLog("No instance of 'CsSettings' was found. Default path could not be added", LogSeverity.Warning);

            //Check for clashing section ids and paths
            if (ClashCheck())
                return;

            //Initiate new data sections
            foreach (var section in dataSections.Where(s => s != null))
            {
                IDataObfuscator obfuscator = section.dataObfuscator == null ? defaultObfuscator : section.dataObfuscator;
                
                persistentDataSections.Add(section.sectionID, new PersistentData(section.dataPath, dataObfuscator: obfuscator));
            }
        }

        /// <summary>
        /// Checks for clashing section ids and paths. Will attempt to remove duplicates if found to minimise clashes
        /// </summary>
        /// <returns>Whether there were any clashes that couldn't be automatically resolved</returns>
        bool ClashCheck()
        {
            HashSet<DataSectionSo> currentDataSections = new();

            HashSet<string> currentSectionIds = new();
            HashSet<string> currentDataPaths = new();

            Dictionary<string, List<string>> clashingPaths = new();
            Dictionary<string, List<string>> clashingIds = new();
            
            bool iDsClashed = false;
            bool pathsClashed = false;
            
            foreach (DataSectionSo section in dataSections.Where(d => d != null).ToArray())
            {
                if(!currentDataSections.Add(section))
                {
                    // Remove duplicates
                    dataSections[dataSections.LastIndexOf(section)] = null;
                    StaticUtils.AutoLog("A duplicate data section was found and removed. No duplicates are allowed as data sections", LogSeverity.Info, this);
                    continue;
                }

                if(!currentSectionIds.Add(section.sectionID))
                {
                    if(currentDataPaths.Contains(section.dataPath))
                    {
                        dataSections.Remove(section); // Since IDs and paths match, we can remove this one as it is a duplicate
                        
                        StaticUtils.AutoLog("A duplicate data section was found and removed. No duplicates are allowed as data sections", LogSeverity.Info, this);
                        continue;
                    }

                    iDsClashed = true;
                    string sectionID = string.IsNullOrEmpty(section.sectionID) ? section.name : section.sectionID;

                    if(clashingIds.ContainsKey(sectionID))
                        clashingIds[sectionID].Add(section.dataPath);
                    
                    clashingIds.Add(string.IsNullOrEmpty(section.sectionID) ? section.name : section.sectionID, new List<string>{section.sectionID});
                }

                if(!currentDataPaths.Add(section.dataPath))
                {
                    pathsClashed = true;

                    string sectionID = string.IsNullOrEmpty(section.sectionID) ? section.name : section.sectionID;

                    if(clashingPaths.ContainsKey(sectionID))
                        clashingPaths[sectionID].Add(section.rawDataPath);
                    
                    clashingPaths.Add(string.IsNullOrEmpty(section.sectionID) ? section.name : section.sectionID, new List<string>{section.rawDataPath});
                }
            }

            if(iDsClashed)
            {
                List<string> idsDisplay = new();

                foreach (List<string> ids in clashingIds.Values)
                {
                    foreach (string id in ids)
                    {
                        idsDisplay.Add(id);
                    }
                }
                
                StaticUtils.AutoLog("Clashing IDs, {0}, were found from, {1}, respectively. The data saving system will not work as intended", LogSeverity.Error, parameters: new object[] { idsDisplay, clashingIds.Keys.ToArray() });
            }
            if(pathsClashed)
            {
                List<string> pathsDisplay = new();

                foreach (List<string> paths in clashingPaths.Values)
                {
                    foreach (string path in paths)
                    {
                        pathsDisplay.Add(path);
                    }
                }
                StaticUtils.AutoLog("Clashing paths, {0}, were found from, {1}, respectively. The data saving system will not work as intended", LogSeverity.Error, parameters: new object[] { pathsDisplay, clashingPaths.Keys.ToArray()});
            }

            return iDsClashed || pathsClashed;
        }

        /// <summary>
        /// Gets a persistent data
        /// </summary>
        /// <typeparam name="T">The type of the data</typeparam>
        /// <param name="id">The id associated with the data</param>
        /// <param name="sectionID">The id of the section in which to get the persistent data</param>
        /// <param name="defaultValue">The default value to return is no data was saved</param>
        /// <returns>The value of the data with the associated id</returns>
        public static T Get<T>(string id, string sectionID = "default", T defaultValue = default)
        {
            if (persistentDataSections.TryGetValue(sectionID, out PersistentData section))
                return section.Get(id, defaultValue);

            throw new ArgumentException("The specified section doesn't exist", nameof(sectionID));
        }

        /// <summary>
        /// Tries to get a persistent data
        /// </summary>
        /// <typeparam name="T">The type of the ud</typeparam>
        /// <param name="id">The id associated with the data</param>
        /// <param name="value">The value of the data with the associated id if it exists</param>
        /// <param name="sectionID">The id of the section in which to get the persistent data</param>
        /// <returns>Whether data with the associated id exists</returns>
        public static bool TryGet<T>(string id, out T value, string sectionID = "default")
        {
            if (persistentDataSections.TryGetValue(sectionID, out PersistentData section))
                return section.TryGet(id, out value);

            value = default;
            
            return false;
        }

        /// <summary>
        /// Sets a persistent data for a section
        /// </summary>
        /// <typeparam name="T">The type of the data</typeparam>
        /// <param name="id">The id associated with the data</param>
        /// <param name="value">The value to save the data with</param>
        /// <param name="sectionID">The id of the section in which to store the persistent data</param>
        /// <returns>The data that was saved</returns>
        public static T Set<T>(string id, T value, string sectionID = "default")
        {
            if (persistentDataSections.TryGetValue(sectionID, out PersistentData section))
                return section.Set(id, value);

            throw new ArgumentException("The specified section doesn't exist", nameof(sectionID));
        }

        /// <summary>
        /// Whether a persistent data exits
        /// </summary>
        /// <param name="id">The id of the data to check</param>
        /// <param name="sectionID">The id of the section in which to check for the persistent data</param>
        /// <returns>Whether the persistent data exists</returns>
        public static bool Has(string id, string sectionID = "default")
        {
            if (persistentDataSections.TryGetValue(sectionID, out PersistentData section))
                return section.Has(id);

            throw new ArgumentException("The specified section doesn't exist", nameof(sectionID));
        }

        /// <summary>
        /// Clear the saved value for a persistent data
        /// </summary>
        /// <param name="id">The id of the persistent data to removed</param>
        /// <param name="sectionID">The id of the section to remove the persistent data from</param>
        public void Clear(string id, string sectionID = "default")
        {
            if (persistentDataSections.TryGetValue(sectionID, out PersistentData section))
                section.Clear(id);

            throw new ArgumentException("The specified section doesn't exist", nameof(sectionID));
        }

        /// <summary>
        /// Clears all the data of a section
        /// </summary>
        /// <param name="sectionID">The id of the section whose data should be reset</param>
        public void Clear(string sectionID = "default")
        {
            if (persistentDataSections.TryGetValue(sectionID, out PersistentData section))
                section.ClearAll();

            throw new ArgumentException("The specified section doesn't exist", nameof(sectionID));
        }

        /// <summary>
        /// Clear all of the data for every section
        /// </summary>
        public void ClearAll()
        {
            foreach (var section in persistentDataSections.Values)
            {
                section.ClearAll();
            }
        }

        /// <summary>
        /// Fixes any type casting errors caused by the json deserialization
        /// </summary>
        /// <typeparam name="T">The type that the value should be casted to</typeparam>
        /// <param name="value">The value to fix the casting of</param>
        /// <param name="destination">The value casted to its correct typet</param>
        /// <returns>Whether a fix was applied</returns>
        public static bool FixTypeCasting<T>(object value, out T destination)
        {
            // Properly change from double to float
            if (typeof(T) == typeof(float) && value is double)
            {
                destination = (T)Convert.ChangeType(value, typeof(T));
                return true;
            }

            // Support for scriptable objects
            if(typeof(ScriptableObject).IsAssignableFrom(typeof(T)))
            {
                ScriptableObject scriptableObject = ScriptableObject.CreateInstance(typeof(T));

                JsonConvert.PopulateObject(value.ToString(), scriptableObject);

                destination = (T)Convert.ChangeType(scriptableObject, typeof(T));
                return true;
            }

            if(value is JObject jObject)
            {
                destination = jObject.ToObject<T>();
                return true;
            }
            
            if(value is JArray jArray)
            {
                T array = jArray.ToObject<T>();

                // if(array is IEnumerable enumerable)
                // {
                //     List<object> values = enumerable.Cast<object>().ToList();
                //
                //     for(int i = 0; i < values.Count; i++)
                //     {
                //         object obj = values[i];
                //         FixTypeCasting(obj, out obj);
                //         
                //         values[i] = obj;
                //     }
                // }
                
                destination = array;
                return true;
            }
            
            destination = (T)value;
            
            return false;
        }

        private void OnValidate()
        {
            SetupDataSections();
        }

        private void OnDestroy()
        {
            Singleton.Remove(this);
        }
    }
}<|MERGE_RESOLUTION|>--- conflicted
+++ resolved
@@ -37,12 +37,9 @@
  *                   - Added support for data obfuscation (C137)
  *
  *      [24/11/2024] - Fixed typo in a field name (C137)
-<<<<<<< HEAD
  *      [27/11/2024] - Improved logging of clashing sections (C137)
-=======
- *      [27/11/2024] - Support for loading classes & structs (C137)
+ *                   - Support for loading classes & structs (C137)
  *                   - Fixed saving lists & arrays (C137)
->>>>>>> 53d4cb65
  * 
  */
 
